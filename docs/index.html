--- conflicted
+++ resolved
@@ -19,72 +19,71 @@
   <meta name="twitter:creator" content="@notmahi" />
   <link rel="shortcut icon" href="img/favicon.png">
   <link rel="stylesheet" href="css/simple-grid.css">
-<<<<<<< HEAD
-  <title>CLIP-Fields: Weakly Supervised Semantic Fields for Robotic Memory</title>
-=======
-  <title>CLIP-Fields</title>
->>>>>>> ee4b559c
-  <script>
-    function retime(duration, class_name) {
-      var videos = document.getElementsByClassName(class_name);
-      for (var i = 0; i < videos.length; i++) {
-        var video = videos[i];
-        video.onloadeddata = function () {
-          this.playbackRate = this.duration / duration;
-        };
-      }
-    }
-
-    function monitor(replay_name) {
-      var div = document.getElementById(replay_name);
-      div.style.opacity = 1.0;
-    }
-
-    function replay(class_name, replay_name) {
-      var video = document.getElementById(class_name);
-      video.currentTime = 0;
-      video.play();
-      var div = document.getElementById(replay_name);
-      div.style.opacity = 0.0;
-    }
-
-    function seek(class_id, progress_id, time, endtime) {
-      var video = document.getElementById(class_id);
-      var progress = document.getElementById(progress_id);
-      video.currentTime = time;
-      video.supposedEndTime = endtime;
-      video.supposedStartTime = time;
-      progress.style.transitionDuration = "0s";
-      progress.value = Math.round((video.currentTime / video.duration) * 100);
-      progress.style.transitionDuration = "0.5s";
-      video.addEventListener("timeupdate", function (event) {
-        target = event.target;
-        if (target.currentTime >= target.supposedEndTime) {
-          target.currentTime = target.supposedStartTime; // change time index here
+  <<<<<<< HEAD <title>CLIP-Fields: Weakly Supervised Semantic Fields for Robotic Memory</title>
+    =======
+    <title>CLIP-Fields</title>
+    >>>>>>> ee4b559c9f924819dc5d5bb26dc45f15f57a1744
+    <script>
+      function retime(duration, class_name) {
+        var videos = document.getElementsByClassName(class_name);
+        for (var i = 0; i < videos.length; i++) {
+          var video = videos[i];
+          video.onloadeddata = function () {
+            this.playbackRate = this.duration / duration;
+          };
         }
-      }, false);
-    }
-
-    function progressLoop(video_class_id, progress_id) {
-      var video = document.getElementById(video_class_id);
-      var progress = document.getElementById(progress_id);
-      console.log(video.currentTime / video.duration);
-      function innerLoop() {
-        if (video !== null && (video.currentTime / video.duration)) {
-          progress.value = Math.round((video.currentTime / video.duration) * 100);
+      }
+
+      function monitor(replay_name) {
+        var div = document.getElementById(replay_name);
+        div.style.opacity = 1.0;
+      }
+
+      function replay(class_name, replay_name) {
+        var video = document.getElementById(class_name);
+        video.currentTime = 0;
+        video.play();
+        var div = document.getElementById(replay_name);
+        div.style.opacity = 0.0;
+      }
+
+      function seek(class_id, progress_id, time, endtime) {
+        var video = document.getElementById(class_id);
+        var progress = document.getElementById(progress_id);
+        video.currentTime = time;
+        video.supposedEndTime = endtime;
+        video.supposedStartTime = time;
+        progress.style.transitionDuration = "0s";
+        progress.value = Math.round((video.currentTime / video.duration) * 100);
+        progress.style.transitionDuration = "0.5s";
+        video.addEventListener("timeupdate", function (event) {
+          target = event.target;
+          if (target.currentTime >= target.supposedEndTime) {
+            target.currentTime = target.supposedStartTime; // change time index here
+          }
+        }, false);
+      }
+
+      function progressLoop(video_class_id, progress_id) {
+        var video = document.getElementById(video_class_id);
+        var progress = document.getElementById(progress_id);
+        console.log(video.currentTime / video.duration);
+        function innerLoop() {
+          if (video !== null && (video.currentTime / video.duration)) {
+            progress.value = Math.round((video.currentTime / video.duration) * 100);
+          }
+          window.requestAnimationFrame(innerLoop);
         }
-        window.requestAnimationFrame(innerLoop);
-      }
-      innerLoop();
-    }
-  </script>
-  <style>
-    .replay {
-      font-size: 1.5em;
-      color: #00A2FF;
-      text-decoration: none;
-    }
-  </style>
+        innerLoop();
+      }
+    </script>
+    <style>
+      .replay {
+        font-size: 1.5em;
+        color: #00A2FF;
+        text-decoration: none;
+      }
+    </style>
 </head>
 
 <body>
@@ -346,28 +345,10 @@
   var abstract_tag = document.querySelector("#abstract_tag");
   var abstract_text = document.querySelector("#abstract_text");
   var hide_logo = document.querySelector("#hide_logo");
-<<<<<<< HEAD
-
-=======
-  // abstract_text.style.display = "none";
->>>>>>> ee4b559c
   abstract_tag.addEventListener("click", function () {
     abstract_text.style.display = abstract_text.style.display == "none" ? "block" : "none";
     hide_logo.innerHTML = hide_logo.innerHTML == "↓" ? "↑" : "↓";
   });
-<<<<<<< HEAD
-
-=======
-  // retime(15, "demovid");
-
-  var ids = ["replay_1", "replay_2", "replay_3"];
-  for (id in ids) {
-    // console.log(ids[id]);
-    document.getElementById(ids[id]).style.opacity = 0;
-    document.getElementById(ids[id]).style.curso
-    r = "pointer";
-  }
->>>>>>> ee4b559c
   progressLoop("nyu_robot_run", "progress_nyu");
   progressLoop("pit_robot_run", "progress_pit");
 
